--- conflicted
+++ resolved
@@ -111,11 +111,7 @@
 CertInfo s_Batch_Germany_CloudAPI_CA = {
     {{ 0x2f,0xc5,0xde,0x65,0x28,0xcd,0xbe,0x50,0xa1,0x4c,0x38,0x2f,0xc1,0xde,0x52,0x4f,0xaa,0xbf,0x95,0xfc }},
     "D-TRUST SSL Class 3 CA 1 2009",
-<<<<<<< HEAD
      ".batch.microsoftazure.de" 
-=======
-     ".batch.microsoftazure.de"
->>>>>>> c7cc409d
 };
 
 std::array<CertInfo, 9> s_microsoftIntermediateCerts = {{
@@ -797,12 +793,6 @@
         url += '/';
     }
 
-<<<<<<< HEAD
-    Curl curl;
-    curl.Post(url + "softwareEntitlements?api-version=2017-05-01.5.0", entitlement_token, requested_entitlement);
-
-    curl.VerifyIntermediateCertificate(url);
-=======
     for (unsigned int retry = 1; retry <= retries; ++retry)
     {
         try
@@ -827,7 +817,6 @@
             }
         }
     }
->>>>>>> c7cc409d
 
     return Curl::GetEntitlement(url, entitlement_token, requested_entitlement);
 }
